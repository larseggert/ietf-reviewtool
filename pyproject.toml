[tool.poetry]
name = "ietf-reviewtool"
version = "0.4.3"
description = "Review tool for IETF documents"
authors = ["Lars Eggert <lars@eggert.org>"]
readme = "README.md"
homepage = "https://github.com/larseggert/ietf-reviewtool"
repository = "https://github.com/larseggert/ietf-reviewtool"
license = "GPL-2.0-only"

[tool.poetry.dependencies]
python = ">=3.11, <4"
requests-cache = ">=1.0.0"
appdirs = ">=1.4.4"
click = ">=7.1.2"
language-tool-python = ">=2.5.3"
PyYAML = ">=5.4.1"
charset-normalizer = ">=2.0.6"
urlextract = ">=1.5.0"
num2words = ">=0.5.10"
json-five = ">=0.8.0"
urllib3 = ">=1.26.15"
requests = ">=2.28.2"
setuptools = ">=69.0.2,<81.0.0"
<<<<<<< HEAD
click-config-file = "^0.6.0"
=======
types-requests = "^2.32.4.20250913"
>>>>>>> 19bce64d

[poetry.group.dev.dependencies]
mypy = ">=0.942"

[tool.poetry.requires-plugins]
poetry-plugin-export = ">=1.8"

[tool.poetry.scripts]
irt = "ietf_reviewtool.ietf_reviewtool:cli"
ietf-reviewtool = "ietf_reviewtool.ietf_reviewtool:cli"

[tool.poetry.group.types.dependencies]
types-requests = "^2.31.0.0"
types-appdirs = "^1.4.3.5"
types-urllib3 = "^1.26.25.13"
types-click = "^7.1.8"
types-pyyaml = "^6.0.12.10"


[tool.poetry.group.dev.dependencies]
mypy = "^1.19.0"

[tool.pylint.messages_control]
# TODO: these are very high and should be gradually reduced during refactoring
max-args = 15
max-bool-expr = 10
max-branches = 80
max-locals = 50
max-module-lines = 1500
max-nested-blocks = 8
max-statements = 200
min-public-methods=0

[tool.pylint.format]
max-line-length = "88"

[build-system]
requires = ["poetry-core>=1.0.0"]
build-backend = "poetry.core.masonry.api"
<|MERGE_RESOLUTION|>--- conflicted
+++ resolved
@@ -22,11 +22,8 @@
 urllib3 = ">=1.26.15"
 requests = ">=2.28.2"
 setuptools = ">=69.0.2,<81.0.0"
-<<<<<<< HEAD
 click-config-file = "^0.6.0"
-=======
 types-requests = "^2.32.4.20250913"
->>>>>>> 19bce64d
 
 [poetry.group.dev.dependencies]
 mypy = ">=0.942"
